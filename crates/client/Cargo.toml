--- conflicted
+++ resolved
@@ -1,10 +1,6 @@
 [package]
 name = "trdelnik-client"
-<<<<<<< HEAD
-version = "0.5.0"
-=======
 version = "0.4.1"
->>>>>>> f93da052
 edition = "2021"
 repository = "https://github.com/Ackee-Blockchain/trdelnik"
 license-file = "../../LICENSE"
@@ -21,7 +17,6 @@
 pretty_assertions = "1.1.0"
 
 [dependencies]
-<<<<<<< HEAD
 trdelnik-test                = { workspace = true }
 solana-sdk                   = { workspace = true }
 solana-cli-output            = { workspace = true }
@@ -53,34 +48,4 @@
 honggfuzz                    = { version = "0.5.55", optional = true }
 arbitrary                    = { version = "1.0", optional = true }
 solana-program-test          = { version = "=1.16.7", optional = true}
-quinn-proto                  = { version = "0.9.4", optional = true}
-=======
-trdelnik-test                       = { workspace = true }
-solana-sdk                          = { workspace = true }
-solana-cli-output                   = { workspace = true }
-solana-transaction-status           = { workspace = true }
-solana-account-decoder              = { workspace = true }
-anchor-client                       = { workspace = true }
-spl-token                           = { workspace = true }
-spl-associated-token-account        = { workspace = true }
-tokio                               = { workspace = true }
-rand                                = { workspace = true }
-serde_json                          = { workspace = true }
-serde                               = { workspace = true }
-bincode                             = { workspace = true }
-borsh                               = { workspace = true }
-futures                             = { workspace = true }
-fehler                              = { workspace = true }
-thiserror                           = { workspace = true }
-ed25519-dalek                       = { workspace = true }
-serial_test                         = { workspace = true }
-anyhow                              = { workspace = true }
-cargo_metadata                      = { workspace = true }
-syn                                 = { workspace = true }
-quote                               = { workspace = true }
-heck                                = { workspace = true }
-toml                                = { workspace = true }
-log                                 = { workspace = true }
-rstest                              = { workspace = true }
-lazy_static                         = { workspace = true }
->>>>>>> f93da052
+quinn-proto                  = { version = "0.9.4", optional = true}