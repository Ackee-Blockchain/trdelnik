use fehler::throws;
use program_client::turnstile_instruction;
use std::mem;
use trdelnik_client::{*, anyhow::Result};

#[throws]
#[fixture]
async fn init_fixture() -> Fixture {
    // create a test fixture
    let mut fixture = Fixture {
        client: Client::new(system_keypair(0)),
        program: program_keypair(1),
        state: keypair(42),
    };
    // deploy a tested program
    fixture.deploy().await?;

    // init instruction call
    turnstile_instruction::initialize(
        &fixture.client,
        fixture.state.pubkey(),
        fixture.client.payer().pubkey(),
        System::id(),
        Some(fixture.state.clone()),
    )
    .await?;

    fixture
}

#[trdelnik_test]
async fn test_happy_path(#[future] init_fixture: Result<Fixture>) {
    let fixture = init_fixture.await?;

    // coin instruction call
    turnstile_instruction::coin(
        &fixture.client,
        "dummy_string".to_owned(),
        fixture.state.pubkey(),
        None,
    )
    .await?;
    // push instruction call
    turnstile_instruction::push(&fixture.client, fixture.state.pubkey(), None).await?;

    // check the test result
    let state = fixture.get_state().await?;

    // after pushing the turnstile should be locked
    assert!(state.locked);
    // the last push was successfull
<<<<<<< HEAD
    assert_eq!(state.res, true);
    
}

#[trdelnik_test]
async fn test_unhappy_path(#[future] init_fixture: Result<Fixture>) {
    let fixture = init_fixture.await?;

    // pushing without prior coin insertion
    turnstile_instruction::push(&fixture.client, fixture.state.pubkey(), None).await?;

    // check the test result
    let state = fixture.get_state().await?;

    // after pushing the turnstile should be locked
    assert_eq!(state.locked, true);
    // the last push was successfull
    assert_eq!(state.res, false);
=======
    assert!(state.res);
>>>>>>> dc790aa6
}

struct Fixture {
    client: Client,
    program: Keypair,
    state: Keypair,
}

impl Fixture {
    #[throws]
    async fn deploy(&mut self) {
        let reader = Reader::new();
        let mut program_data = reader.program_data("turnstile").await?;

        self.client
            .airdrop(self.client.payer().pubkey(), 5_000_000_000)
            .await?;
        self.client
            .deploy(self.program.clone(), mem::take(&mut program_data))
            .await?;
    }

    #[throws]
    async fn get_state(&self) -> turnstile::State {
        self.client.account_data(self.state.pubkey()).await?
    }
}<|MERGE_RESOLUTION|>--- conflicted
+++ resolved
@@ -49,8 +49,7 @@
     // after pushing the turnstile should be locked
     assert!(state.locked);
     // the last push was successfull
-<<<<<<< HEAD
-    assert_eq!(state.res, true);
+    assert!(state.res);
     
 }
 
@@ -68,9 +67,6 @@
     assert_eq!(state.locked, true);
     // the last push was successfull
     assert_eq!(state.res, false);
-=======
-    assert!(state.res);
->>>>>>> dc790aa6
 }
 
 struct Fixture {
