<div align="center">
  <img height="250" width="250" src="https://github.com/Ackee-Blockchain/trdelnik/raw/master/assets/Badge_Trdelnik.png" alt="Trdelnik Logo"/>

  # Trdelník

  <a href="https://discord.gg/x7qXXnGCsa">
    <img src="https://discordapp.com/api/guilds/867746290678104064/widget.png?style=banner2" width="250" title="AckeeBlockchain/Trdelnik discord" alt="Ackee Blockchain Discord invitation">
  </a>

  developed by [Ackee Blockchain](https://ackeeblockchain.com)

  [![Crates.io](https://img.shields.io/crates/v/trdelnik-cli?label=CLI)](https://crates.io/crates/trdelnik-cli)
  [![Crates.io](https://img.shields.io/crates/v/trdelnik-test?label=Test)](https://crates.io/crates/trdelnik-test)
  [![Crates.io](https://img.shields.io/crates/v/trdelnik-client?label=Client)](https://crates.io/crates/trdelnik-client)
  [![Crates.io](https://img.shields.io/crates/v/trdelnik-explorer?label=Explorer)](https://crates.io/crates/trdelnik-explorer)
  <br />
  [![lint](https://github.com/Ackee-Blockchain/trdelnik/actions/workflows/lint.yml/badge.svg)](https://github.com/Ackee-Blockchain/trdelnik/actions/workflows/lint.yml)
  [![Test Escrow and Turnstile](https://github.com/Ackee-Blockchain/trdelnik/actions/workflows/run_examples.yml/badge.svg)](https://github.com/Ackee-Blockchain/trdelnik/actions/workflows/run_examples.yml)
</div>

Trdelník is Rust based testing framework providing several convenient developer tools for testing Solana programs written in [Anchor](https://github.com/project-serum/anchor).

- **Trdelnik client** - build and deploy an Anchor program to a local cluster and run a test suite against it;
- **Trdelnik console** - built-in console to give developers a command prompt for quick program interaction;
- **Trdelnik fuzz** - property-based and stateful testing;
- **Trdelnik explorer** - exploring a ledger changes.

<div align="center">
  <img src="https://github.com/Ackee-Blockchain/trdelnik/raw/master/assets/demo.svg" alt="Trdelnik Demo" />
</div>

## Dependencies

- Install [Rust](https://www.rust-lang.org/tools/install) (`nightly` release)
- Install [Solana tool suite](https://docs.solana.com/cli/install-solana-cli-tools) (`stable` release)
- Install [Anchor](https://book.anchor-lang.com/chapter_2/installation.html)
- Optionally install [Honggfuzz-rs](https://github.com/rust-fuzz/honggfuzz-rs#how-to-use-this-crate) for fuzz testing

## Installation

```shell
cargo install trdelnik-cli

# or the specific version

cargo install --version <version> trdelnik-cli
```

## Usage

```shell
# navigate to your project root directory
trdelnik init
# it will generate `.program_client` and `trdelnik-tests` directories with all the necessary files
trdelnik test
# want more?
trdelnik --help
```

### How to write tests?

```rust
// <my_project>/trdelnik-tests/tests/test.rs
// TODO: do not forget to add all necessary dependencies to the generated `trdelnik-tests/Cargo.toml`
use program_client::my_instruction;
use trdelnik_client::*;
use my_program;

#[throws]
#[fixture]
async fn init_fixture() -> Fixture {
  // create a test fixture
  let mut fixture = Fixture {
    client: Client::new(system_keypair(0)),
    // make sure your program is using a correct program ID
    program: program_keypair(1),
    state: keypair(42),
  };
  // deploy a tested program
  fixture.deploy().await?;
  // call instruction init
  my_instruction::initialize(
    &fixture.client,
    fixture.state.pubkey(),
    fixture.client.payer().pubkey(),
    System::id(),
    Some(fixture.state.clone()),
  ).await?;
  fixture
}

#[trdelnik_test]
async fn test_happy_path(#[future] init_fixture: Result<Fixture>) {
  let fixture = init_fixture.await?;
  // call the instruction
  my_instruction::do_something(
    &fixture.client,
    "dummy_string".to_owned(),
    fixture.state.pubkey(),
    None,
  ).await?;
  // check the test result
  let state = fixture.get_state().await?;
  assert_eq!(state.something_changed, "yes");
}
```

Make sure your program is using a correct program ID in the `derive_id!(...)` macro and inside `Anchor.toml`.
If not, obtain the public key of a key pair you're using and replace it in these two places.
To get the program ID of a key pair (key pair's public key) the `trdelnik key-pair` command can be used.
For example
```
$ trdelnik key-pair program 7
```
will print information about the key pair received from `program_keypair(7)`.

#### Instructions with custom structures

- If you want to test an instruction which has custom structure as an argument

```rust
pub struct MyStruct {
  amount: u64,
}

// ...

pub fn my_instruction(ctx: Context<Ctx>, data: MyStruct) { /* ... */ }
```

- You should add an import to the `.program_client` crate

```rust
// .program_client/src/lib.rs

// DO NOT EDIT - automatically generated file
pub mod my_program_instruction {
  use trdelnik_client::*;
  use my_program::MyStruct; // add this import

// ...
}
```

- This file is automatically generated but the **`use` statements won't be regenerated**

#### Skipping tests

- You can add the `#[ignore]` macro to skip the test.

```rust
#[trdelnik_test]
#[ignore]
async fn test() {}
```

#### Testing programs with associated token accounts

- `Trdelnik` does not export `anchor-spl` and `spl-associated-token-account`, so you have to add it manually.

```toml
# <my-project>/trdelnik-tests/Cargo.toml
# import the correct versions manually
anchor-spl = "0.28.0"
spl-associated-token-account = "2.0.0"
```

```rust
// <my-project>/trdelnik-tests/tests/test.rs
use anchor_spl::token::Token;
use spl_associated_token_account;

async fn init_fixture() -> Fixture {
  // ...
  let account = keypair(1);
  let mint = keypair(2);
  // constructs a token mint
  client
    .create_token_mint(&mint, mint.pubkey(), None, 0)
    .await?;
  // constructs associated token account
  let token_account = client
    .create_associated_token_account(&account, mint.pubkey())
    .await?;
  let associated_token_program = spl_associated_token_account::id();
  // derives the associated token account address for the given wallet and mint
  let associated_token_address = spl_associated_token_account::get_associated_token_address(&account.pubkey(), mint);
  Fixture {
    // ...
    token_program: Token::id(),
  }
}
```

- The `trdelnik init` command generated a dummy test suite for you.
- For more details, see the [complete test](examples/turnstile/trdelnik-tests/tests/test.rs) implementation.

### How to use the fuzzer?
<<<<<<< HEAD
Once you initialize Trdelnik in your Anchor project, you will find a fuzz test template in the `trdelnik-tests/src/bin` folder that you can modify according to your needs or create new targets.
=======
Once you initialize Trdelnik in your Anchor project, you will find a fuzz test template in the `trdelnik-tests/src/bin` folder that you can modify according to your needs or create new targets. Do not forget to install honggfuzz-rs using `cargo install honggfuz`.
>>>>>>> 5557338d


```shell
# To run the fuzz test, execute this command from your terminal and replace <TARGET_NAME> with the name of your fuzz target (by default "fuzz_target")
trdelnik fuzz run <TARGET_NAME>

# To debug your fuzz target crash with parameters from a crash file
trdelnik fuzz run-debug <TARGET_NAME> <CRASH_FILE_PATH>
```

 Under the hood Trdelnik uses [honggfuzz-rs](https://github.com/rust-fuzz/honggfuzz-rs). You can pass parameters via [environment variables](https://github.com/rust-fuzz/honggfuzz-rs#environment-variables). List of hongfuzz parameters can be found in honggfuzz [usage documentation](https://github.com/google/honggfuzz/blob/master/docs/USAGE.md#cmdline---help). For example:
 ```shell
# Time-out: 10 secs
# Number of concurrent fuzzing threads: 1
# Number of fuzzing iterations: 10000
# Display Solana logs in the terminal
HFUZZ_RUN_ARGS="-t 10 -n 1 -N 10000 -Q" trdelnik fuzz run <TARGET_NAME>
```

> NOTE: If you will use the `solana-program-test` crate for fuzzing, creating a new test program using `ProgramTest::new()` will create temporary folders in your `/tmp` directory that will not be cleared in case your program panics. You might want to clear these folders manually.

### Supported versions

- We support `Anchor` and `Solana` versions specified in the table below.

| Trdelnik CLI |  Anchor   |   Solana |
|--------------|:---------:|---------:|
| `latest`     | `~0.28.*` | `=1.16.6` |
| `v0.4.0`     | `~0.27.*` | `>=1.15` |
| `v0.3.0`     | `~0.25.*` | `>=1.10` |
| `v0.2.0`     | `~0.24.*` |  `>=1.9` |

- _We are exploring a new versions of Anchor, please make sure you only use the supported versions. We are working on it :muscle:_

### Configuration

The configuration variables can be edited in the `Trdelnik.toml` file that'll be generated in the root of the project.

| Name                             | Default value | Description                                                                 |
|----------------------------------|---------------|-----------------------------------------------------------------------------|
| `test.validator_startup_timeout` | 10 000        | Time to wait for the `solana-test-validator` in milliseconds before failure |

## Roadmap

- [x] Q1/22 Trdelnik announcement at Solana Hacker House Prague
  - [x] Trdelnik client available for testing
- [x] Q2/22 Trdelnik explorer available
- [x] Q2/22 Trdelnik client and explorer introduced at Solana Hacker House Barcelona
- [ ] Q3/23 Trdelnik fuzz introduced at Solana Hacker House Berlin

## Awards

**Marinade Community Prize** - winner of the [Marinade grant](https://solana.blog/riptide-hackathon-winners/) for the 2022 Solana Riptide Hackathon.

## Contribution

Thank you for your interest in contributing to Trdelník! Please see the [CONTRIBUTING.md](./CONTRIBUTING.md) to learn how.

## License

This project is licensed under the [MIT license](https://github.com/Ackee-Blockchain/trdelnik/blob/master/LICENSE).

## University and investment partners

- [Czech technical university in Prague](https://www.cvut.cz/en)
- [Ackee](https://www.ackee.cz/)
- [Rockaway Blockchain Fund](https://rbf.capital/)<|MERGE_RESOLUTION|>--- conflicted
+++ resolved
@@ -196,11 +196,7 @@
 - For more details, see the [complete test](examples/turnstile/trdelnik-tests/tests/test.rs) implementation.
 
 ### How to use the fuzzer?
-<<<<<<< HEAD
-Once you initialize Trdelnik in your Anchor project, you will find a fuzz test template in the `trdelnik-tests/src/bin` folder that you can modify according to your needs or create new targets.
-=======
 Once you initialize Trdelnik in your Anchor project, you will find a fuzz test template in the `trdelnik-tests/src/bin` folder that you can modify according to your needs or create new targets. Do not forget to install honggfuzz-rs using `cargo install honggfuz`.
->>>>>>> 5557338d
 
 
 ```shell
